/**
 * Copyright 2013 Cloudera Inc.
 *
 * Licensed under the Apache License, Version 2.0 (the "License");
 * you may not use this file except in compliance with the License.
 * You may obtain a copy of the License at
 *
 * http://www.apache.org/licenses/LICENSE-2.0
 *
 * Unless required by applicable law or agreed to in writing, software
 * distributed under the License is distributed on an "AS IS" BASIS,
 * WITHOUT WARRANTIES OR CONDITIONS OF ANY KIND, either express or implied.
 * See the License for the specific language governing permissions and
 * limitations under the License.
 */
package com.cloudera.cdk.data.filesystem;

import com.cloudera.cdk.data.Dataset;
import com.cloudera.cdk.data.DatasetDescriptor;
import com.cloudera.cdk.data.DatasetExistsException;
import com.cloudera.cdk.data.MetadataProvider;
import com.cloudera.cdk.data.MetadataProviderException;
import com.cloudera.cdk.data.NoSuchDatasetException;
import com.cloudera.cdk.data.impl.Accessor;
import com.cloudera.cdk.data.spi.AbstractMetadataProvider;
import com.google.common.base.Charsets;
import com.google.common.base.Objects;
import com.google.common.base.Preconditions;
import com.google.common.collect.Lists;
import com.google.common.collect.Sets;
import com.google.common.io.Closeables;
import java.io.FileNotFoundException;
import org.apache.hadoop.fs.FSDataOutputStream;
import org.apache.hadoop.fs.FileSystem;
import org.apache.hadoop.fs.Path;
import org.slf4j.Logger;
import org.slf4j.LoggerFactory;

import java.io.IOException;
import java.io.InputStream;
import java.net.URI;
import java.util.List;
import java.util.Properties;
import java.util.Set;
import org.apache.hadoop.conf.Configuration;
import org.apache.hadoop.fs.FileStatus;

/**
 * <p>
 * A {@link MetadataProvider} that stores dataset metadata in a Hadoop
 * {@link FileSystem}.
 * </p>
 * <p>
 * When configured with a root directory, this implementation serializes the
 * information within a {@link com.cloudera.cdk.data.DatasetDescriptor} on the provided
 * {@link FileSystem}. The descriptor is serialized as an Avro object and stored
 * in a directory named after the dataset name. For example, if the dataset name
 * is {@code logs}, the directory {@code rootDirectory/logs/} will be created,
 * if it doesn't exist, and the serialized descriptor will be stored in the file
 * {@code descriptor.avro}.
 * </p>
 */
public class FileSystemMetadataProvider extends AbstractMetadataProvider {

  private static final Logger logger = LoggerFactory
    .getLogger(FileSystemMetadataProvider.class);

  private static final String METADATA_DIRECTORY = ".metadata";
  private static final String SCHEMA_FILE_NAME = "schema.avsc";
  private static final String DESCRIPTOR_FILE_NAME = "descriptor.properties";
  private static final String PARTITION_EXPRESSION_FIELD_NAME = "partitionExpression";
  private static final String VERSION_FIELD_NAME = "version";
  private static final String METADATA_VERSION = "1";
  private static final String FORMAT_FIELD_NAME = "format";
  private static final String LOCATION_FIELD_NAME = "location";

  private static final Set<String> RESERVED_PROPERTIES = Sets.newHashSet(
      PARTITION_EXPRESSION_FIELD_NAME, VERSION_FIELD_NAME, FORMAT_FIELD_NAME,
      LOCATION_FIELD_NAME);

  private final Configuration conf;
  private final Path rootDirectory;

  // cache the rootDirectory's FileSystem to avoid multiple lookups
  private transient final FileSystem rootFileSystem;

  /*
   * All metadata is stored under rootDirectory. Data may also be stored under
   * rootDirectory if no location is set on incoming descriptors.
   *
   * @deprecated will be removed in 0.9.0
   */
  @Deprecated
  public FileSystemMetadataProvider(FileSystem fileSystem, Path rootDirectory) {
    Preconditions.checkArgument(fileSystem != null,
        "FileSystem cannot be null");
    Preconditions.checkArgument(rootDirectory != null, "Root cannot be null");

    this.conf = new Configuration();
    // the default FS should be the one given
    this.conf.set("fs.defaultFS", fileSystem.getUri().toString());
    this.rootDirectory = fileSystem.makeQualified(rootDirectory);
    try {
      // get the FS for the root, in case they don't match
      this.rootFileSystem = rootDirectory.getFileSystem(conf);
    } catch (IOException ex) {
      throw new MetadataProviderException(
          "Cannot get FileSystem for root path", ex);
    }
  }

  public FileSystemMetadataProvider(Configuration conf, Path rootDirectory) {
    Preconditions.checkArgument(conf != null, "Configuration cannot be null");
    Preconditions.checkArgument(rootDirectory != null, "Root cannot be null");

    this.conf = conf;
    try {
      this.rootFileSystem = rootDirectory.getFileSystem(conf);
      this.rootDirectory = rootFileSystem.makeQualified(rootDirectory);
    } catch (IOException ex) {
      throw new MetadataProviderException(
          "Cannot get FileSystem for root path", ex);
    }
  }

  @Override
  public DatasetDescriptor load(String name) {
    Preconditions.checkArgument(name != null, "Name cannot be null");

    logger.debug("Loading dataset metadata name:{}", name);

    final Path metadataPath = pathForMetadata(name);
    checkExists(rootFileSystem, metadataPath);

    InputStream inputStream = null;
    Properties properties = new Properties();
    DatasetDescriptor.Builder builder = new DatasetDescriptor.Builder();
    Path descriptorPath = new Path(metadataPath, DESCRIPTOR_FILE_NAME);

    boolean threw = true;
    try {
      inputStream = rootFileSystem.open(descriptorPath);
      properties.load(inputStream);
      threw = false;
    } catch (IOException e) {
      throw new MetadataProviderException(
          "Unable to load descriptor file:" + descriptorPath + " for dataset:" + name, e);
    } finally {
      try {
        Closeables.close(inputStream, threw);
      } catch (IOException e) {
        throw new MetadataProviderException(e);
      }
    }

    if (properties.containsKey(FORMAT_FIELD_NAME)) {
      builder.format(Accessor.getDefault().newFormat(
          properties.getProperty(FORMAT_FIELD_NAME)));
    }
    if (properties.containsKey(PARTITION_EXPRESSION_FIELD_NAME)) {
      builder.partitionStrategy(Accessor.getDefault().fromExpression(properties
          .getProperty(PARTITION_EXPRESSION_FIELD_NAME)));
    }
    Path schemaPath = new Path(metadataPath, SCHEMA_FILE_NAME);
    try {
      builder.schema(rootFileSystem.makeQualified(schemaPath).toUri());
    } catch (IOException e) {
      throw new MetadataProviderException(
        "Unable to load schema file:" + schemaPath + " for dataset:" + name, e);
    }

    final Path location;
    if (properties.containsKey(LOCATION_FIELD_NAME)) {
      // the location should always be written by this library and validated
      // when the descriptor is first created.
      location = new Path(properties.getProperty(LOCATION_FIELD_NAME));
    } else {
      // backwards-compatibility: older versions didn't write this property
      location = pathForDataset(name);
    }
    builder.location(location);

    // custom properties
    for (String property : properties.stringPropertyNames()) {
      if (!RESERVED_PROPERTIES.contains(property)) {
        builder.property(property, properties.getProperty(property));
      }
    }

    return builder.get();
  }

  @Override
  public DatasetDescriptor create(String name, DatasetDescriptor descriptor) {
    Preconditions.checkArgument(name != null, "Name cannot be null");
    Preconditions.checkArgument(descriptor != null,
        "Descriptor cannot be null");

    logger.debug("Saving dataset metadata name:{} descriptor:{}", name,
        descriptor);

    final Path dataLocation;

    // If the descriptor has a location, use it.
    if (descriptor.getLocation() != null) {
      dataLocation = new Path(descriptor.getLocation());
    } else {
      dataLocation = pathForDataset(name);
    }

    final Path metadataLocation = pathForMetadata(name);

    // get a DatasetDescriptor with the location set
    DatasetDescriptor newDescriptor = new DatasetDescriptor.Builder(descriptor)
        .location(dataLocation)
        .get();

    try {
<<<<<<< HEAD
      if (fileSystem.exists(directory)) {
        throw new DatasetExistsException(
            "Descriptor directory:" + directory + "already exists");
=======
      if (rootFileSystem.exists(metadataLocation)) {
        throw new DatasetExistsException(
            "Descriptor directory:" + metadataLocation + " already exists");
>>>>>>> d0acb446
      }
      // create the directory so that update can do the rest of the work
      rootFileSystem.mkdirs(metadataLocation);
    } catch (IOException e) {
      throw new MetadataProviderException(
          "Unable to create metadata directory:" + metadataLocation +
          " for dataset:" + name, e);
    }

    writeDescriptor(rootFileSystem, metadataLocation, name, newDescriptor);

    return newDescriptor;
  }

  @Override
  public DatasetDescriptor update(String name, DatasetDescriptor descriptor) {
    Preconditions.checkArgument(name != null, "Name cannot be null");
    Preconditions.checkArgument(descriptor != null,
        "Descriptor cannot be null");

    logger.debug("Saving dataset metadata name:{} descriptor:{}", name,
      descriptor);

    writeDescriptor(
        rootFileSystem, pathForMetadata(name), name, descriptor);

    return descriptor;
  }

  @Override
  public boolean delete(String name) {
    Preconditions.checkArgument(name != null, "Name cannot be null");

    logger.debug("Deleting dataset metadata name:{}", name);

    final Path namedDirectory = pathForDataset(name);
    final Path metadataDirectory = pathForMetadata(name);

    try {
      if (rootFileSystem.exists(metadataDirectory)) {
        if (rootFileSystem.delete(metadataDirectory, true)) {
          // try to delete the named directory, but only if it is empty; the
          // data may be stored there
          rootFileSystem.delete(namedDirectory, false);
          return true;
        } else {
          throw new IOException("Failed to delete metadata directory:"
            + metadataDirectory);
        }
      } else {
        return false;
      }
    } catch (IOException e) {
      throw new MetadataProviderException(
          "Unable to find or delete metadata directory:" + metadataDirectory +
          " for dataset:" + name, e);
    }
  }

  @Override
  public boolean exists(String name) {
    Preconditions.checkArgument(name != null, "Name cannot be null");

    final Path potentialPath = pathForMetadata(name);
    try {
      return rootFileSystem.exists(potentialPath);
    } catch (IOException ex) {
      throw new MetadataProviderException(
          "Could not check metadata path:" + potentialPath, ex);
    }
  }

  @Override
  public List<String> list() {
    List<String> datasets = Lists.newArrayList();
    try {
      FileStatus[] entries = rootFileSystem.listStatus(rootDirectory,
          PathFilters.notHidden());
      for (FileStatus entry : entries) {
        // assumes that all unhidden directories under the root are data sets
        if (entry.isDirectory() &&
            rootFileSystem.exists(new Path(entry.getPath(), ".metadata"))) {
          // may want to add a check: !RESERVED_NAMES.contains(name)
          datasets.add(entry.getPath().getName());
        } else {
          continue;
        }
      }
    } catch (FileNotFoundException ex) {
      // the repo hasn't created any files yet
      return datasets;
    } catch (IOException ex) {
      throw new MetadataProviderException("Could not list data sets", ex);
    }
    return datasets;
  }

  /**
   * Returns the root directory where metadata is stored.
   *
   * @return a Path where {@link DatasetDescriptors} are stored
   *
   * @since 0.8.0
   */
  Path getRootDirectory() {
    return rootDirectory;
  }

  /**
   * Returns the file system where metadata is stored.
   *
   * @return a FileSystem
   *
   * @since 0.8.0
   */
  FileSystem getFileSytem() {
    return rootFileSystem;
  }

  @Override
  public String toString() {
    return Objects.toStringHelper(this)
        .add("rootDirectory", rootDirectory)
        .add("conf", conf).toString();
  }

  private Path pathForDataset(String name) {
    Preconditions.checkState(rootDirectory != null,
      "Dataset repository root directory can not be null");

    return rootFileSystem.makeQualified(pathForDataset(rootDirectory, name));
  }

  private Path pathForMetadata(String name) {
    Preconditions.checkState(rootDirectory != null,
      "Dataset repository root directory can not be null");

    return pathForMetadata(rootDirectory, name);
  }

  /**
   * Writes the contents of a {@code Descriptor} to files.
   *
   * @param fs                The {@link FileSystem} where data will be stored
   * @param metadataLocation  The directory {@link Path} where metadata files
   *                          will be located
   * @param name              The {@link Dataset} name
   * @param descriptor        The {@code Descriptor} contents to write
   *
   * @throws MetadataProviderException  If the {@code metadataLocation} does not
   *                                    exist or if any IOExceptions need to be
   *                                    propagated.
   */
  private static void writeDescriptor(
      FileSystem fs, Path metadataLocation, String name,
      DatasetDescriptor descriptor) {

    checkExists(fs, metadataLocation);

    FSDataOutputStream outputStream = null;
    final Path schemaPath = new Path(metadataLocation, SCHEMA_FILE_NAME);
    boolean threw = true;
    try {
      outputStream = fs.create(schemaPath, true /* overwrite */ );
      outputStream.write(descriptor.getSchema().toString(true)
          .getBytes(Charsets.UTF_8));
      outputStream.flush();
      threw = false;
    } catch (IOException e) {
      throw new MetadataProviderException(
          "Unable to save schema file:" + schemaPath + " for dataset:" + name, e);
    } finally {
      try {
        Closeables.close(outputStream, threw);
      } catch (IOException e) {
        throw new MetadataProviderException(e);
      }
    }

    Properties properties = new Properties();
    properties.setProperty(VERSION_FIELD_NAME, METADATA_VERSION);
    properties.setProperty(FORMAT_FIELD_NAME, descriptor.getFormat().getName());

    final URI dataLocation = descriptor.getLocation();
    if (dataLocation != null) {
      properties.setProperty(LOCATION_FIELD_NAME, dataLocation.toString());
    }

    if (descriptor.isPartitioned()) {
      properties.setProperty(PARTITION_EXPRESSION_FIELD_NAME,
          Accessor.getDefault().toExpression(descriptor.getPartitionStrategy()));
    }

    // copy custom properties to the table
    for (String property : descriptor.listProperties()) {
      // no need to check the reserved list, those are not set on descriptors
      properties.setProperty(property, descriptor.getProperty(property));
    }

    final Path descriptorPath = new Path(metadataLocation, DESCRIPTOR_FILE_NAME);
    threw = true;
    try {
      outputStream = fs.create(descriptorPath, true /* overwrite */ );
      properties.store(outputStream, "Dataset descriptor for " + name);
      outputStream.flush();
      threw = false;
    } catch (IOException e) {
      throw new MetadataProviderException(
          "Unable to save descriptor file:" + descriptorPath + " for dataset:" + name, e);
    } finally {
      try {
        Closeables.close(outputStream, threw);
      } catch (IOException e) {
        throw new MetadataProviderException(e);
      }
    }
  }

  /**
   * Returns the correct metadata path for the given dataset.
   * @param datasetPath the Dataset Path
   * @return the metadata Path
   */
  private static Path pathForMetadata(Path root, String name) {
    return new Path(pathForDataset(root, name), METADATA_DIRECTORY);
  }

  /**
   * Returns the correct dataset path for the given name and root directory.
   *
   * @param root A Path
   * @param name A String dataset name
   * @return the correct dataset Path
   */
  private static Path pathForDataset(Path root, String name) {
    Preconditions.checkArgument(name != null, "Dataset name cannot be null");

    // Why replace '.' here? Is this a namespacing hack?
    return new Path(root, name.replace('.', Path.SEPARATOR_CHAR));
  }

  /**
   * Precondition-style static validation that a dataset exists
   *
   * @param fs        A FileSystem where the metadata should be stored
   * @param location  The Path where the metadata should be stored
   * @throws NoSuchDatasetException     if the descriptor location is missing
   * @throws MetadataProviderException  if any IOException is thrown
   */
  private static void checkExists(FileSystem fs, Path location) {
    try {
      if (!fs.exists(location)) {
        throw new NoSuchDatasetException("Descriptor location is missing");
      }
    } catch (IOException ex) {
      throw new MetadataProviderException("Cannot access descriptor location", ex);
    }
  }

}<|MERGE_RESOLUTION|>--- conflicted
+++ resolved
@@ -216,15 +216,9 @@
         .get();
 
     try {
-<<<<<<< HEAD
-      if (fileSystem.exists(directory)) {
-        throw new DatasetExistsException(
-            "Descriptor directory:" + directory + "already exists");
-=======
       if (rootFileSystem.exists(metadataLocation)) {
         throw new DatasetExistsException(
             "Descriptor directory:" + metadataLocation + " already exists");
->>>>>>> d0acb446
       }
       // create the directory so that update can do the rest of the work
       rootFileSystem.mkdirs(metadataLocation);
